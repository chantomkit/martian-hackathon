--- conflicted
+++ resolved
@@ -27,79 +27,6 @@
     def __init__(self):
         self.datasets = {}
         
-<<<<<<< HEAD
-=======
-    def load_wildguard(self, max_samples: int = 30000) -> List[Dict]:
-        """Load WildGuard dataset - state-of-the-art safety dataset with 92K examples"""
-        logger.info("Loading WildGuard dataset...")
-        try:
-            # WildGuard requires HuggingFace login
-            
-            # Load config once at the start
-            config = dotenv.dotenv_values()
-            hf_token = config.get('HF_TOKEN')
-            
-            if hf_token:
-                login(token=hf_token)
-                logger.info("Logged in to HuggingFace")
-            else:
-                logger.warning("WildGuard requires HuggingFace login. Skipping...")
-                logger.info("To use WildGuard:")
-                logger.info("1. Get a token from https://huggingface.co/settings/tokens")
-                logger.info("2. Add HF_TOKEN to your .env file")
-                logger.info("3. Or run: huggingface-cli login")
-                return []
-                
-            # WildGuard has both prompts and responses with safety labels
-            dataset = load_dataset("allenai/WildChat-1M", split="train")
-            
-            samples = []
-            safe_count = 0
-            unsafe_count = 0
-            
-            for i, item in enumerate(tqdm(dataset, desc="Processing WildGuard")):
-                if i >= max_samples:
-                    break
-                    
-                # WildGuard format: prompt, response, prompt_harm_label, response_harm_label
-                prompt = item.get('prompt', '')
-                
-                # Create unsafe examples from harmful prompts
-                if item.get('prompt_harm_label', 0) == 1:  # Harmful prompt
-                    samples.append({
-                        'prompt': prompt,
-                        'label': 0,  # Unsafe
-                        'source': 'wildguard',
-                        'categories': item.get('harm_categories', [])
-                    })
-                    unsafe_count += 1
-                    
-                    # Print first few unsafe examples
-                    if unsafe_count <= 3:
-                        logger.info(f"   [UNSAFE] WildGuard example: {prompt[:80]}...")
-                    
-                # Create safe examples from benign prompts
-                else:
-                    samples.append({
-                        'prompt': prompt,
-                        'label': 1,  # Safe
-                        'source': 'wildguard',
-                        'categories': []
-                    })
-                    safe_count += 1
-                    
-                    # Print first few safe examples
-                    if safe_count <= 3:
-                        logger.info(f"   [SAFE] WildGuard example: {prompt[:80]}...")
-                    
-            logger.info(f"Loaded {len(samples)} samples from WildGuard (Safe: {safe_count}, Unsafe: {unsafe_count})")
-            return samples
-            
-        except Exception as e:
-            logger.warning(f"Could not load WildGuard: {e}")
-            return []
-    
->>>>>>> fc959ffa
     def load_beavertails(self, max_samples: int = 30000) -> List[Dict]:
         """
         Load BeaverTails - 330K+ QA pairs with 14 harm categories
@@ -125,7 +52,6 @@
                 if i >= max_samples:
                     break
                     
-<<<<<<< HEAD
                 # BeaverTails has prompts with category labels
                 prompt = item.get('prompt', '')
                 
@@ -147,22 +73,6 @@
                 # Print examples
                 if is_unsafe and unsafe_count <= 3:
                     logger.info(f"   [UNSAFE] BeaverTails example: {prompt[:80]}...")
-=======
-                # In BeaverTails format:
-                # is_safe=true means response is safe/harmless
-                # is_safe=false means response is unsafe/harmful
-                sample = {
-                    'prompt': item['prompt'],
-                    'response': item['response'],
-                    'label': 1 if not any(item['category'].values()) else 0,  # 1 for safe, 0 for unsafe
-                    'source': 'beavertails'  # Add source field
-                }
-                
-                samples.append(sample)
-                if sample['label'] == 1:
-                    safe_count += 1
-                else:
->>>>>>> fc959ffa
                     unsafe_count += 1
                 elif not is_unsafe and safe_count <= 3:
                     logger.info(f"   [SAFE] BeaverTails example: {prompt[:80]}...")
@@ -650,18 +560,8 @@
         # Load all datasets with adjusted sizes to reach ~5K unsafe total
         all_samples = []
         
-<<<<<<< HEAD
         print("\n📚 Loading Datasets...")
         print("-" * 60)
-=======
-        # Load specialized safety datasets with adjusted samples
-        # Since WildGuard needs login and WildChat is too big, we'll load more from others
-        all_samples.extend(self.load_wildguard(max_samples=1000))  # May return empty if no login
-        all_samples.extend(self.load_beavertails(max_samples=1000))  # Increased
-        all_samples.extend(self.load_toxicchat(max_samples=1000))   # Increased
-        all_samples.extend(self.load_wildchat_toxic(max_samples=1000))  # Incrased
-        # all_samples.extend(self.load_anthropic_red_team(max_samples=2000))  # Increased
->>>>>>> fc959ffa
         
         # Priority 1: ToxicChat - ACTUALLY labels user prompts specifically!
         toxicchat_samples = self.load_toxicchat(max_samples=2000)
